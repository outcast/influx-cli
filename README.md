commandline client for influxdb, in Go
similar to mysql, pgsql, etc.

features
--------

* implements allmost all available influxdb api features
* makes influxdb features available through the query language, even when influxdb itself only supports them as API calls.
* readline (history searching and navigation. uses ~/.influx_history)


installation
------------

```
go get github.com/Dieterbe/influx-cli
```

configuration
-------------

The commandline options (see below) can also be stored in `~/.influxrc`
For example:

```
host = "localhost"
port = 8086
user = "root"
pass = "root"
db = ""
```

The values in use at runtime follow this order of preference:  

  defaults -> influxrc -> commandline args -> interactive updates

Pro-tip: you can use the `writerc` command at runtime to generate this file,
it will export the current runtime values.


running
-------

`$GOPATH/bin/influx-cli` or just `influx-cli` if you put `$GOPATH/bin` in your `$PATH`

```
Usage: influx-cli [flags] [query to execute on start]

Flags:
  -db="": database to use
  -host="localhost": host to connect to
  -pass="root": influxdb password
  -port=8086: port to connect to
  -user="root": influxdb username

Note: you can also pipe queries into stdin, one line per query
```

usage
-----

```

options & current session
-------------------------

\t               : toggle timing, which displays timing of
                   query execution + network and output displaying
                   (default: false)
\comp            : disable compression (client lib doesn't support enabling)
\db <db>         : switch to databasename (requires a bind call to be effective)
\user <username> : switch to different user (requires a bind call to be effective)
\pass <password> : update password (requires a bind call to be effective)

bind             : bind again, possibly after updating db, user or pass
ping             : ping the server


admin
-----


create admin <user> <pass>      : add given admin user
delete admin <user>             : delete admin user
update admin <user> <pass>      : update the password for given admin user
list admin                      : list admins

create db <name>                : create database
delete db <name>                : drop database
list db                         : list databases

list series [/regex/[i]]        : list series, optionally filtered by regex

delete server <id>              : delete server by id
list servers                    : list servers


data i/o
--------

insert into <name> [(col1[,col2[...]])] values (val1[,val2[,val3[...]]])
                           : insert values into the given columns for given series name.
                             columns is optional and defaults to (time, sequence_number, value)
select ...                 : select statement for data retrieval


misc
----

raw <str>        : execute query raw (fallback for unsupported queries)
echo <str>       : echo string + newline.
                   this is useful when the input is not visible, i.e. from scripts
writerc          : write current parameters to ~/.influxrc file
commands         : this menu
help             : this menu
exit / ctrl-D    : exit the program

modifiers
---------

ANY command above can be subject to:

| <command>     : pipe the output into an external command (example: list series | sort)
<<<<<<< HEAD
                  note: only one external command is currently supported
> <filename>    : redirect the output into a file
=======
                  note: currently you can only pipe into one external command at a time
> <filename>    : TODO redirect stdout to a file
>>>>>>> 86fa1b15

```<|MERGE_RESOLUTION|>--- conflicted
+++ resolved
@@ -121,12 +121,7 @@
 ANY command above can be subject to:
 
 | <command>     : pipe the output into an external command (example: list series | sort)
-<<<<<<< HEAD
-                  note: only one external command is currently supported
+                  note: currently you can only pipe into one external command at a time
 > <filename>    : redirect the output into a file
-=======
-                  note: currently you can only pipe into one external command at a time
-> <filename>    : TODO redirect stdout to a file
->>>>>>> 86fa1b15
 
 ```